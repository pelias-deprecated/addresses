{
  "name": "addresses",
  "version": "0.0.0",
  "description": "Mapzen addresses pipeline for generating a high-quality dump of global addresses.",
  "main": "index.js",
  "scripts": {
    "test": "node test/run.js | tap-spec"
  },
  "repository": {
    "type": "git",
    "url": "https://github.com/pelias/addresses"
  },
  "keywords": [
    "mapzen",
    "pelias",
    "address"
  ],
  "author": "mapzen",
  "license": "MIT",
  "bugs": {
    "url": "https://github.com/pelias/addresses/issues"
  },
  "homepage": "https://github.com/pelias/addresses",
  "devDependencies": {
    "tape": "^2.13.4",
    "tap-spec": "^0.2.0"
  },
  "dependencies": {
<<<<<<< HEAD
    "through2": "^2.3.6",
    "osm-pbf-parser":  "^2.1.0",
=======
    "through2": "^0.6.3",
    "osm-pbf-parser": "^2.1.0",
>>>>>>> 768fef72
    "line-interpolate-points": "^1.0.3",
    "shapefile-stream": "^0.0.3",
    "minimist": "^1.1.0",
    "combined-stream": "^0.0.5",
    "csv-stream": "^0.1.3",
    "require-dir": "^0.1.0",
    "winston": "^0.8.1",
    "request": "^2.47.0"
  }
}<|MERGE_RESOLUTION|>--- conflicted
+++ resolved
@@ -26,13 +26,8 @@
     "tap-spec": "^0.2.0"
   },
   "dependencies": {
-<<<<<<< HEAD
-    "through2": "^2.3.6",
-    "osm-pbf-parser":  "^2.1.0",
-=======
     "through2": "^0.6.3",
     "osm-pbf-parser": "^2.1.0",
->>>>>>> 768fef72
     "line-interpolate-points": "^1.0.3",
     "shapefile-stream": "^0.0.3",
     "minimist": "^1.1.0",
